#!/usr/bin/env node
/**
 * 自动更新周报配置脚本
 * 使用方法：
 * 1. 添加新周报：node update-config.js add "2025-10-01" "2025-10-07" "第8期" "本周AI圈..." 15 8 4
 * 2. 扫描文件夹：node update-config.js scan
 * 3. 标记发布：node update-config.js publish "20251001-20251007周新闻.html"
 */

const fs = require('fs');
const path = require('path');

const CONFIG_FILE = 'weekly-config.json';

// 读取配置文件
function readConfig() {
    try {
        const data = fs.readFileSync(CONFIG_FILE, 'utf8');
        return JSON.parse(data);
    } catch (error) {
        console.error('❌ 读取配置文件失败:', error.message);
        return { weeklies: [], settings: {} };
    }
}

// 写入配置文件
function writeConfig(config) {
    try {
        fs.writeFileSync(CONFIG_FILE, JSON.stringify(config, null, 2), 'utf8');
        console.log('✅ 配置文件已更新');
        return true;
    } catch (error) {
        console.error('❌ 写入配置文件失败:', error.message);
        return false;
    }
}

// 生成文件名
function generateFilename(startDate, endDate) {
    const start = startDate.replace(/-/g, '');
    const end = endDate.replace(/-/g, '');
    return `weeklies/${start}-${end}周新闻.html`;
}

// 提取期数
function extractIssueNumber(title) {
    const match = title.match(/第(\d+)期/);
    return match ? parseInt(match[1]) : 0;
}

// 添加新周报
function addWeekly(startDate, endDate, title, summary, newsCount = 0, toolCount = 0, techCount = 0) {
    const config = readConfig();
    const filename = generateFilename(startDate, endDate);

    // 检查是否已存在
    const exists = config.weeklies.find(w => w.filename === filename);
    if (exists) {
        console.log('⚠️  周报已存在，将更新现有记录');
        exists.title = title.includes('第') ? title : `AI圈热点周报 ${title}`;
        exists.summary = summary;
        exists.newsCount = parseInt(newsCount);
        exists.toolCount = parseInt(toolCount);
        exists.techCount = parseInt(techCount);
        exists.published = fs.existsSync(filename);
    } else {
        const newWeekly = {
            date: startDate,
            endDate: endDate,
            filename: filename,
            title: title.includes('第') ? title : `AI圈热点周报 ${title}`,
            summary: summary,
            newsCount: parseInt(newsCount),
            toolCount: parseInt(toolCount),
            techCount: parseInt(techCount),
            published: fs.existsSync(filename)
        };
        config.weeklies.push(newWeekly);
    }

    // 按日期排序（最早的在前）
    config.weeklies.sort((a, b) => new Date(a.date) - new Date(b.date));

    if (writeConfig(config)) {
        console.log(`✅ 已添加/更新周报: ${filename}`);
        console.log(`📊 统计: ${newsCount}条新闻, ${toolCount}个工具, ${techCount}个新发布`);
    }
}

// 分析HTML文件内容获取统计数据
function analyzeHtmlContent(filePath) {
    try {
        const content = fs.readFileSync(filePath, 'utf8');

        // 统计新闻条目数量 (支持多种格式)
        const newsItems = (content.match(/class="news-item"/g) || []).length;
        const newsCards = (content.match(/class="news-card"/g) || []).length;
        const newsCount = Math.max(newsItems, newsCards);

        // 统计工具相关内容
        const toolKeywords = /工具|tool|AI.*生成器|生成.*工具|创作.*工具|AI.*助手/gi;
        const toolMatches = (content.match(toolKeywords) || []).length;
        const toolCount = Math.min(Math.ceil(toolMatches / 3), 10); // 避免重复计数，设置上限

        // 统计新发布相关内容
        const releaseKeywords = /发布|推出|上线|更新|升级|推送|推广|release|launch|update/gi;
        const releaseMatches = (content.match(releaseKeywords) || []).length;
        const releaseCount = Math.min(Math.ceil(releaseMatches / 3), 10); // 避免重复计数，设置上限

        return {
            newsCount: newsCount,
            toolCount: toolCount,
            techCount: releaseCount
        };
    } catch (error) {
        console.log(`⚠️  无法分析文件 ${filePath}: ${error.message}`);
        return { newsCount: 0, toolCount: 0, techCount: 0 };
    }
}

// 扫描文件夹自动检测新文件
function scanFolder() {
    console.log('🔍 扫描文件夹中...');
    const config = readConfig();

    // 扫描 weeklies 文件夹
    const weeklyDir = './weeklies';
    if (!fs.existsSync(weeklyDir)) {
        fs.mkdirSync(weeklyDir);
        console.log('📁 创建了 weeklies 文件夹');
    }

    const files = fs.readdirSync(weeklyDir);
    const weeklyFiles = files.filter(file => /^\d{8}-\d{8}周新闻\.html$/.test(file));

    let newFiles = 0;
    let updatedFiles = 0;

    weeklyFiles.forEach(filename => {
        const existing = config.weeklies.find(w => w.filename === `weeklies/${filename}`);

        // 从文件名提取日期
        const match = filename.match(/^(\d{4})(\d{2})(\d{2})-(\d{4})(\d{2})(\d{2})周新闻\.html$/);
        if (!match) return;

        const startDate = `${match[1]}-${match[2]}-${match[3]}`;
        const endDate = `${match[4]}-${match[5]}-${match[6]}`;

        // 分析文件内容获取统计数据
        const filePath = path.join(weeklyDir, filename);
        const stats = analyzeHtmlContent(filePath);

<<<<<<< HEAD
            // 检查是否存在黑板图片
            const dateStr = `${match[1]}${match[2]}${match[3]}-${match[4]}${match[5]}${match[6]}`;
            const imageBaseName = `ai_weekly_blackboard_${dateStr}`;
            const imageDir = path.join(weeklyDir, 'images');
            let blackboardImage = null;

            if (fs.existsSync(path.join(imageDir, `${imageBaseName}.png`))) {
                blackboardImage = `weeklies/images/${imageBaseName}.png`;
            } else if (fs.existsSync(path.join(imageDir, `${imageBaseName}.jpg`))) {
                blackboardImage = `weeklies/images/${imageBaseName}.jpg`;
            }

            if (!existing) {
                // 新文件，先添加到数组
                const newWeekly = {
                    date: startDate,
                    endDate: endDate,
                    filename: `weeklies/${filename}`,  // 包含文件夹路径
                    title: `AI圈热点周报`,  // 临时标题，后面会重新分配期数
                    summary: `${startDate.substring(0, 7).replace('-', '年')}月的AI圈精彩内容，包含最新的技术突破和工具发布。`,
                    newsCount: stats.newsCount,
                    toolCount: stats.toolCount,
                    techCount: stats.techCount,
                    published: true,
                    blackboardImage: blackboardImage // 添加图片路径
                };
                config.weeklies.push(newWeekly);
                newFiles++;
                console.log(`📄 发现新文件: weeklies/${filename} (${stats.newsCount}条新闻, ${stats.toolCount}个工具, ${stats.techCount}个新发布)`);
                if (blackboardImage) {
                    console.log(`🖼️  发现黑板图片: ${blackboardImage}`);
                }
            } else {
                // 更新现有文件的统计数据
               const oldStats = `${existing.newsCount}/${existing.toolCount}/${existing.techCount}`;
                const newStats = `${stats.newsCount}/${stats.toolCount}/${stats.techCount}`;

                existing.newsCount = stats.newsCount;
                existing.toolCount = stats.toolCount;
                existing.techCount = stats.techCount;
                
                // 更新图片路径
                if (blackboardImage && existing.blackboardImage !== blackboardImage) {
                    existing.blackboardImage = blackboardImage;
                    updatedFiles++;
                    console.log(`🖼️  更新黑板图片: ${existing.filename} -> ${blackboardImage}`);
                }
=======
        // 检查是否存在黑板图片
        const dateStr = `${match[1]}${match[2]}${match[3]}-${match[4]}${match[5]}${match[6]}`;
        const imageBaseName = `ai_weekly_blackboard_${dateStr}`;
        const imageDir = path.join(weeklyDir, 'images');
        let blackboardImage = null;

        if (fs.existsSync(path.join(imageDir, `${imageBaseName}.png`))) {
            blackboardImage = `weeklies/images/${imageBaseName}.png`;
        } else if (fs.existsSync(path.join(imageDir, `${imageBaseName}.jpg`))) {
            blackboardImage = `weeklies/images/${imageBaseName}.jpg`;
        }

        if (!existing) {
            // 新文件，先添加到数组
            const newWeekly = {
                date: startDate,
                endDate: endDate,
                filename: `weeklies/${filename}`,  // 包含文件夹路径
                title: `AI圈热点周报`,  // 临时标题，后面会重新分配期数
                summary: `${startDate.substring(0, 7).replace('-', '年')}月的AI圈精彩内容，包含最新的技术突破和工具发布。`,
                newsCount: stats.newsCount,
                toolCount: stats.toolCount,
                techCount: stats.techCount,
                published: true,
                blackboardImage: blackboardImage
            };
            config.weeklies.push(newWeekly);
            newFiles++;
            console.log(`📄 发现新文件: weeklies/${filename} (${stats.newsCount}条新闻, ${stats.toolCount}个工具, ${stats.techCount}个新发布)`);
            if (blackboardImage) {
                console.log(`🖼️  发现黑板图片: ${blackboardImage}`);
            }
        } else {
            // 更新现有文件的统计数据
            const oldStats = `${existing.newsCount}/${existing.toolCount}/${existing.techCount}`;
            const newStats = `${stats.newsCount}/${stats.toolCount}/${stats.techCount}`;

            existing.newsCount = stats.newsCount;
            existing.toolCount = stats.toolCount;
            existing.techCount = stats.techCount;
>>>>>>> a164d52e

            // 更新图片路径
            if (blackboardImage && existing.blackboardImage !== blackboardImage) {
                existing.blackboardImage = blackboardImage;
                updatedFiles++;
                console.log(`🖼️  更新黑板图片: ${existing.filename} -> ${blackboardImage}`);
            }

            if (!existing.published) {
                existing.published = true;
                updatedFiles++;
                console.log(`📤 标记已发布: ${existing.filename}`);
            }

            if (oldStats !== newStats) {
                console.log(`🔄 更新统计: ${existing.filename} (${oldStats} → ${newStats})`);
                updatedFiles++;
            }
        }
    });

    // 按日期排序（最早的在前）
    config.weeklies.sort((a, b) => new Date(a.date) - new Date(b.date));

    // 重新分配期数
    config.weeklies.forEach((weekly, index) => {
        const issueNumber = index + 1;
        weekly.title = `AI圈热点周报 第${issueNumber}期`;
    });

    if (newFiles > 0 || updatedFiles > 0) {
        if (writeConfig(config)) {
            console.log(`✅ 扫描完成: 新增 ${newFiles} 个文件, 更新 ${updatedFiles} 个状态`);
            console.log(`📊 重新分配了 ${config.weeklies.length} 个周报的期数`);
        }
    } else {
        console.log('✅ 扫描完成: 没有发现新文件');
    }
}

// 标记文件为已发布
function markPublished(filename) {
    const config = readConfig();
    const weekly = config.weeklies.find(w => w.filename === filename);

    if (!weekly) {
        console.log('❌ 未找到指定的周报文件');
        return;
    }

    weekly.published = true;

    if (writeConfig(config)) {
        console.log(`✅ 已标记为发布: ${filename}`);
    }
}

// 显示帮助信息
function showHelp() {
    console.log(`
📋 周报配置更新工具

使用方法:
  node update-config.js add <开始日期> <结束日期> <标题> <简介> [新闻数] [工具数] [新发布数]
  node update-config.js scan
  node update-config.js publish <文件名>
  node update-config.js help

示例:
  # 添加新周报
  node update-config.js add "2025-10-01" "2025-10-07" "第8期" "十月第一周AI圈精彩内容" 15 8 4

  # 扫描文件夹自动检测
  node update-config.js scan

  # 标记文件为已发布
  node update-config.js publish "20251001-20251007周新闻.html"

参数说明:
  开始日期: YYYY-MM-DD 格式
  结束日期: YYYY-MM-DD 格式
  标题: 周报标题（可包含"第X期"或仅期数）
  简介: 周报简要描述
  新闻数: 可选，默认为0
  工具数: 可选，默认为0
  新发布数: 可选，默认为0
`);
}

// 主函数
function main() {
    const args = process.argv.slice(2);

    if (args.length === 0) {
        showHelp();
        return;
    }

    const command = args[0];

    switch (command) {
        case 'add':
            if (args.length < 5) {
                console.log('❌ 参数不足，请提供开始日期、结束日期、标题和简介');
                console.log('使用: node update-config.js add <开始日期> <结束日期> <标题> <简介> [新闻数] [工具数] [新发布数]');
                return;
            }
            addWeekly(
                args[1], // startDate
                args[2], // endDate
                args[3], // title
                args[4], // summary
                args[5] || 0, // newsCount
                args[6] || 0, // toolCount
                args[7] || 0  // techCount
            );
            break;

        case 'scan':
            scanFolder();
            break;

        case 'publish':
            if (args.length < 2) {
                console.log('❌ 请提供文件名');
                console.log('使用: node update-config.js publish <文件名>');
                return;
            }
            markPublished(args[1]);
            break;

        case 'help':
        default:
            showHelp();
            break;
    }
}

// 运行主函数
if (require.main === module) {
    main();
}

module.exports = { addWeekly, scanFolder, markPublished, readConfig, writeConfig };<|MERGE_RESOLUTION|>--- conflicted
+++ resolved
@@ -150,55 +150,6 @@
         const filePath = path.join(weeklyDir, filename);
         const stats = analyzeHtmlContent(filePath);
 
-<<<<<<< HEAD
-            // 检查是否存在黑板图片
-            const dateStr = `${match[1]}${match[2]}${match[3]}-${match[4]}${match[5]}${match[6]}`;
-            const imageBaseName = `ai_weekly_blackboard_${dateStr}`;
-            const imageDir = path.join(weeklyDir, 'images');
-            let blackboardImage = null;
-
-            if (fs.existsSync(path.join(imageDir, `${imageBaseName}.png`))) {
-                blackboardImage = `weeklies/images/${imageBaseName}.png`;
-            } else if (fs.existsSync(path.join(imageDir, `${imageBaseName}.jpg`))) {
-                blackboardImage = `weeklies/images/${imageBaseName}.jpg`;
-            }
-
-            if (!existing) {
-                // 新文件，先添加到数组
-                const newWeekly = {
-                    date: startDate,
-                    endDate: endDate,
-                    filename: `weeklies/${filename}`,  // 包含文件夹路径
-                    title: `AI圈热点周报`,  // 临时标题，后面会重新分配期数
-                    summary: `${startDate.substring(0, 7).replace('-', '年')}月的AI圈精彩内容，包含最新的技术突破和工具发布。`,
-                    newsCount: stats.newsCount,
-                    toolCount: stats.toolCount,
-                    techCount: stats.techCount,
-                    published: true,
-                    blackboardImage: blackboardImage // 添加图片路径
-                };
-                config.weeklies.push(newWeekly);
-                newFiles++;
-                console.log(`📄 发现新文件: weeklies/${filename} (${stats.newsCount}条新闻, ${stats.toolCount}个工具, ${stats.techCount}个新发布)`);
-                if (blackboardImage) {
-                    console.log(`🖼️  发现黑板图片: ${blackboardImage}`);
-                }
-            } else {
-                // 更新现有文件的统计数据
-               const oldStats = `${existing.newsCount}/${existing.toolCount}/${existing.techCount}`;
-                const newStats = `${stats.newsCount}/${stats.toolCount}/${stats.techCount}`;
-
-                existing.newsCount = stats.newsCount;
-                existing.toolCount = stats.toolCount;
-                existing.techCount = stats.techCount;
-                
-                // 更新图片路径
-                if (blackboardImage && existing.blackboardImage !== blackboardImage) {
-                    existing.blackboardImage = blackboardImage;
-                    updatedFiles++;
-                    console.log(`🖼️  更新黑板图片: ${existing.filename} -> ${blackboardImage}`);
-                }
-=======
         // 检查是否存在黑板图片
         const dateStr = `${match[1]}${match[2]}${match[3]}-${match[4]}${match[5]}${match[6]}`;
         const imageBaseName = `ai_weekly_blackboard_${dateStr}`;
@@ -239,7 +190,6 @@
             existing.newsCount = stats.newsCount;
             existing.toolCount = stats.toolCount;
             existing.techCount = stats.techCount;
->>>>>>> a164d52e
 
             // 更新图片路径
             if (blackboardImage && existing.blackboardImage !== blackboardImage) {
